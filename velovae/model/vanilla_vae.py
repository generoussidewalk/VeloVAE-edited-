"""Vanilla VAE Module
This module implements the basic variational mixture of ODEs model with constant rate parameters.
"""
import numpy as np
import torch
import torch.nn as nn
import torch.nn.functional as F
from torch.utils.data import DataLoader
import os
import time
from velovae.plotting import (plot_phase,
                              plot_sig,
                              plot_time,
                              plot_train_loss,
                              plot_test_loss)

from .model_util import hist_equal, init_params, get_ts_global, reinit_params, ode
from .model_util import convert_time, get_gene_index
from .training_data import SCData
from .velocity import rna_velocity_vanillavae


############################################################
# KL Divergence
############################################################
def kl_uniform(mu_t, std_t, t_start, t_end, **kwargs):
    """
    KL Divergence for the 1D near-uniform model
    KL(q||p) where
    q = uniform(t0, t0+dt)
    p = uniform(t_start, t_end) with exponential decays on both sides
    """

    tail = kwargs["tail"] if "tail" in kwargs else 0.05
    t0 = mu_t - np.sqrt(3)*std_t
    dt = np.sqrt(12)*std_t
    C = 1/((t_end-t_start)*(1+tail))
    lamb = 2/(tail*(t_end-t_start))

    t1 = t0+dt
    dt1_til = F.relu(torch.minimum(t_start, t1) - t0)
    dt2_til = F.relu(t1 - torch.maximum(t_end, t0))

    term1 = -lamb*(dt1_til.pow(2)+dt2_til.pow(2))/(2*dt)
    term2 = lamb*((t_start-t0)*dt1_til+(t1-t_end)*dt2_til)/dt

    return torch.mean(term1 + term2 - torch.log(C*dt))


def kl_gaussian(mu1, std1, mu2, std2, **kwargs):
<<<<<<< HEAD
    # Compute the KL divergence between two Gaussian distributions with diagonal covariance
    term_1 = torch.log(std2/std1)
    if torch.isnan(term_1):
        term_1 = torch.log(std2) - torch.log(std1)
=======
    """
    Compute the KL divergence between two Gaussian distributions with diagonal covariance
    """
    term_1 = torch.log(std2/std1)
    if torch.any(torch.isnan(term_1)) or torch.any(torch.isinf(term_1)):
        term_1 = torch.log(std2+1e-16) - torch.log(std1+1e-16)
>>>>>>> eef95690
    term_2 = std1.pow(2)/(2*std2.pow(2))
    term_3 = (mu1-mu2).pow(2)/(2*std2.pow(2))
    return torch.mean(torch.sum(term_1+term_2-0.5+term_3, 1))


##############################################################
# Vanilla VAE
##############################################################
class encoder(nn.Module):
    """Encoder of the vanilla VAE
    """
    def __init__(self,
                 Cin,
                 N1=500,
                 N2=250,
                 device=torch.device('cpu'),
                 checkpoint=None):
        super(encoder, self).__init__()
        self.fc1 = nn.Linear(Cin, N1).to(device)
        self.bn1 = nn.BatchNorm1d(num_features=N1).to(device)
        self.dpt1 = nn.Dropout(p=0.2).to(device)
        self.fc2 = nn.Linear(N1, N2).to(device)
        self.bn2 = nn.BatchNorm1d(num_features=N2).to(device)
        self.dpt2 = nn.Dropout(p=0.2).to(device)

        self.net = nn.Sequential(self.fc1, self.bn1, nn.LeakyReLU(), self.dpt1,
                                 self.fc2, self.bn2, nn.LeakyReLU(), self.dpt2)

        self.fc_mu, self.spt1 = nn.Linear(N2, 1).to(device), nn.Softplus()
        self.fc_std, self.spt2 = nn.Linear(N2, 1).to(device), nn.Softplus()

        if checkpoint is not None:
            self.load_state_dict(torch.load(checkpoint, map_location=device))
        else:
            self.init_weights()

    def init_weights(self):
        for m in self.net.modules():
            if isinstance(m, nn.Linear):
                nn.init.xavier_uniform_(m.weight)
                nn.init.constant_(m.bias, 0.0)
            elif isinstance(m, nn.BatchNorm1d):
                nn.init.constant_(m.weight, 1)
                nn.init.constant_(m.bias, 0)
        for m in [self.fc_mu, self.fc_std]:
            nn.init.xavier_uniform_(m.weight)
            nn.init.constant_(m.bias, 0.0)

    def forward(self, data_in, pos_mean=True):
        z = self.net(data_in)
        mu_zx, std_zx = self.fc_mu(z), self.spt2(self.fc_std(z))
        if pos_mean:
            mu_zx = self.spt1(mu_zx)
        return mu_zx, std_zx


class decoder(nn.Module):
    """Decoder of the vanilla VAE
    """
    def __init__(self,
                 adata,
                 tmax,
                 train_idx,
                 p=98,
                 filter_gene=False,
                 device=torch.device('cpu'),
                 init_method="steady",
                 init_key=None):
        super(decoder, self).__init__()
        U, S = adata.layers['Mu'][train_idx], adata.layers['Ms'][train_idx]
        X = np.concatenate((U, S), 1)
        N, G = U.shape

        (alpha, beta, gamma,
         scaling,
         toff,
         u0, s0,
         sigma_u, sigma_s,
         T,
         gene_score) = init_params(X, p, fit_scaling=True)
        if filter_gene:
            gene_mask = (gene_score == 1.0)
            adata._inplace_subset_var(gene_mask)
            U, S = U[:, gene_mask], S[:, gene_mask]
            G = adata.n_vars
            alpha, beta, gamma, scaling = alpha[gene_mask], beta[gene_mask], gamma[gene_mask], scaling[gene_mask]
            toff = toff[gene_mask]
            u0, s0 = u0[gene_mask], s0[gene_mask]
            sigma_u, sigma_s = sigma_u[gene_mask], sigma_s[gene_mask]
            T = T[:, gene_mask]
        # Dynamical Model Parameters
        if init_method == "random":
            print("Random Initialization.")
            self.alpha = nn.Parameter(torch.normal(0.0, 0.01, size=(G,), device=device).float())
            self.beta = nn.Parameter(torch.normal(0.0, 0.01, size=(G,), device=device).float())
            self.gamma = nn.Parameter(torch.normal(0.0, 0.01, size=(G,), device=device).float())
            self.ton = nn.Parameter(torch.normal(0.0, 0.01, size=(G,), device=device).float())
            self.toff = nn.Parameter(torch.normal(0.0, 0.01, size=(G,), device=device).float()+self.ton.detach())
        elif init_method == "tprior":
            print("Initialization using prior time.")
            t_prior = adata.obs[init_key].to_numpy()
            t_prior = t_prior[train_idx]
            std_t = (np.std(t_prior)+1e-3)*0.2
            self.t_init = np.random.uniform(t_prior-std_t, t_prior+std_t)
            self.t_init -= self.t_init.min()
            self.t_init = self.t_init
            self.t_init = self.t_init/self.t_init.max()*tmax
            toff = get_ts_global(self.t_init, U/scaling, S, 95)
            alpha, beta, gamma, ton = reinit_params(U/scaling, S, self.t_init, toff)

            self.alpha = nn.Parameter(torch.tensor(np.log(alpha), device=device).float())
            self.beta = nn.Parameter(torch.tensor(np.log(beta), device=device).float())
            self.gamma = nn.Parameter(torch.tensor(np.log(gamma), device=device).float())
            self.ton = nn.Parameter(torch.tensor(np.log(ton+1e-10), device=device).float())
            self.toff = nn.Parameter(torch.tensor(np.log(toff+1e-10), device=device).float())
        else:
            print("Initialization using the steady-state and dynamical models.")
            if init_key is not None:
                self.t_init = adata.obs['init_key'].to_numpy()
            else:
                T = T+np.random.rand(T.shape[0], T.shape[1]) * 1e-3
                T_eq = np.zeros(T.shape)
                Nbin = T.shape[0]//50+1
                for i in range(T.shape[1]):
                    T_eq[:, i] = hist_equal(T[:, i], tmax, 0.9, Nbin)
                self.t_init = np.quantile(T_eq, 0.5, 1)

            toff = get_ts_global(self.t_init, U/scaling, S, 95)
            alpha, beta, gamma, ton = reinit_params(U/scaling, S, self.t_init, toff)

            self.alpha = nn.Parameter(torch.tensor(np.log(alpha), device=device).float())
            self.beta = nn.Parameter(torch.tensor(np.log(beta), device=device).float())
            self.gamma = nn.Parameter(torch.tensor(np.log(gamma), device=device).float())
            self.ton = nn.Parameter(torch.tensor(np.log(ton+1e-10), device=device).float())
            self.toff = nn.Parameter(torch.tensor(np.log(toff+1e-10), device=device).float())

        self.register_buffer('scaling', torch.tensor(np.log(scaling), device=device).float())
        self.register_buffer('sigma_u', torch.tensor(np.log(sigma_u), device=device).float())
        self.register_buffer('sigma_s', torch.tensor(np.log(sigma_s), device=device).float())

    def forward(self, t, neg_slope=0.0):
        Uhat, Shat = ode(t,
                         torch.exp(self.alpha),
                         torch.exp(self.beta),
                         torch.exp(self.gamma),
                         torch.exp(self.ton),
                         torch.exp(self.toff),
                         neg_slope=neg_slope)
        Uhat = Uhat * torch.exp(self.scaling)
        return F.relu(Uhat), F.relu(Shat)

    def pred_su(self, t, gidx=None):
        scaling = torch.exp(self.scaling)
        if gidx is not None:
            Uhat, Shat = ode(t,
                             torch.exp(self.alpha[gidx]),
                             torch.exp(self.beta[gidx]),
                             torch.exp(self.gamma[gidx]),
                             torch.exp(self.ton[gidx]),
                             torch.exp(self.toff[gidx]),
                             neg_slope=0.0)
            return F.relu(Uhat*scaling[gidx]), F.relu(Shat)
        Uhat, Shat = ode(t,
                         torch.exp(self.alpha),
                         torch.exp(self.beta),
                         torch.exp(self.gamma),
                         torch.exp(self.ton),
                         torch.exp(self.toff),
                         neg_slope=0.0)
        return F.relu(Uhat*scaling), F.relu(Shat)

    def get_ode_param_list(self):
        return [self.alpha, self.beta, self.gamma, self.ton, self.toff]


class VanillaVAE():
    def __init__(self,
                 adata,
                 tmax,
                 device='cpu',
                 hidden_size=(500, 250),
                 filter_gene=False,
                 init_method="steady",
                 init_key=None,
                 tprior=None,
                 checkpoints=None):
        """VeloVAE with constant rates

        Args:
            adata (:class:`anndata.AnnData`):
                Input AnnData object.
            tmax (float):
                Time Range.
            device (str, optional):
                {'cpu','gpu'}. Defaults to 'cpu'.
            hidden_size (tuple, optional):
                Width of the first and second hidden layers of the encoder. Defaults to (500, 250).
            filter_gene (bool, optional):
                Whether to filter out non-velocity genes based on scVelo-style initialization. Defaults to False.
            init_method (str, optional):
                {'steady', 'tprior'}, initialization method. Defaults to "steady".
            init_key (_type_, optional):
                column in the AnnData object containing the capture time. Defaults to None.
            tprior (_type_, optional):
                key in adata.obs that stores the capture time.
                Used for informative time prior. Defaults to None.
            checkpoints (_type_, optional):
                Contains the path to saved encoder and decoder models (.pt files). Defaults to None.
        """
        t_start = time.time()
        self.timer = 0

        # Default Training Configuration
        self.config = {
            # Model Parameters
            "tmax": tmax,
            "hidden_size": hidden_size,
            "init_method": init_method,
            "init_key": init_key,
            "tprior": tprior,
            "tail": 0.01,
            "std_t_scaling": 0.05,

            # Training Parameters
            "n_epochs": 2000,
            "batch_size": 128,
            "learning_rate": 2e-4,
            "learning_rate_ode": 5e-4,
            "lambda": 1e-3,
            "kl_t": 1.0,
            "test_iter": None,
            "save_epoch": 100,
            "n_warmup": 5,
            "early_stop": 5,
            "early_stop_thred": 1e-3*adata.n_vars,
            "train_test_split": 0.7,
            "k_alt": 1,
            "neg_slope": 0.0,
            "weight_sample": False,

            # Plotting
            "sparsify": 1
        }

        self._set_device(device)
        self._split_train_test(adata.n_obs)

        # Create a decoder
        self.decoder = decoder(adata,
                               tmax,
                               self.train_idx,
                               device=self.device,
                               filter_gene=filter_gene,
                               init_method=init_method,
                               init_key=init_key).float()
        G = adata.n_vars
        # Create an encoder
        try:
            self.encoder = encoder(2*G, hidden_size[0], hidden_size[1], self.device, checkpoint=checkpoints).float()
        except IndexError:
            print('Please provide two dimensions!')
        self.tmax = torch.tensor(tmax, device=self.device)
        # Time prior
        self._get_prior(adata, tmax, tprior)
        # class attributes for training
        self.loss_train, self.loss_test = [], []
        self.counter = 0  # Count the number of iterations
        self.n_drop = 0  # Count the number of consecutive epochs with negative/low ELBO gain
        self.train_stage = 1
        self.timer = time.time() - t_start

    def _get_prior(self, adata, tmax, tprior=None):
        """Compute the parameters of time prior distribution

        Args:
            adata (:class:`anndata.AnnData`):
                Input AnnData object
            tmax (float):
                Time range.
            tprior (str, optional):
                Key in adata.obs storing the capture time. Defaults to None.
        """
        self.kl_time = kl_gaussian
        self.sample = self._reparameterize
        if tprior is None:
            self.p_t = torch.stack([torch.ones(adata.n_obs, 1, device=self.device)*tmax*0.5,
                                    torch.ones(adata.n_obs, 1, device=self.device)*tmax
                                    * self.config["std_t_scaling"]]).float()
        else:
            print('Using informative time prior.')
            t = adata.obs[tprior].to_numpy()
            t = t/t.max()*tmax
            t_cap = np.sort(np.unique(t))
            std_t = np.zeros((len(t)))
            std_t[t == t_cap[0]] = (t_cap[1] - t_cap[0])*(0.5+0.5*self.config["std_t_scaling"])
            for i in range(1, len(t_cap)-1):
                std_t[t == t_cap[i]] = 0.5*(t_cap[i] - t_cap[i-1])*(0.5+0.5*self.config["std_t_scaling"]) \
                    + 0.5*(t_cap[i+1] - t_cap[i])*(0.5+0.5*self.config["std_t_scaling"])
            std_t[t == t_cap[-1]] = (t_cap[-1] - t_cap[-2])*(0.5+0.5*self.config["std_t_scaling"])
            self.p_t = torch.stack([torch.tensor(t, device=self.device).view(-1, 1),
                                    torch.tensor(std_t, device=self.device).view(-1, 1)]).float()

    def _set_device(self, device):
        if 'cuda' in device:
            if torch.cuda.is_available():
                self.device = torch.device(device)
            else:
                print('Warning: GPU not detected. Using CPU as the device.')
                self.device = torch.device('cpu')
        else:
            self.device = torch.device('cpu')

    def _reparameterize(self, mu, std):
        """Apply the reparameterization trick for Gaussian random variables."""
        eps = torch.normal(mean=torch.zeros(mu.shape, device=self.device),
                           std=torch.ones(mu.shape, device=self.device))
        return std*eps+mu

    def _reparameterize_uniform(self, mu, std):
        """Apply the reparameterization trick for uniform random variables."""

        eps = torch.rand(mu.shape, device=self.device)
        return np.sqrt(12)*std*eps + (mu - np.sqrt(3)*std)

    def forward(self, data_in):
        """Forward funciton

        Args:
            data_in (:class:`torch.Tensor`):
                Cell-by-gene tensor.
                Unspliced and spliced counts are concatenated at the gene dimension (dim=1).

        Returns:
            tuple containing:

                - :class:`torch.Tensor`: time posterior mean
                - :class:`torch.Tensor`: time posterior standard deviation
                - :class:`torch.Tensor`: sampled time values
                - :class:`torch.Tensor`: predicted unspliced counts
                - :class:`torch.Tensor`: predicted spliced counts
        """
        data_in_scale = torch.cat((data_in[:, :data_in.shape[1]//2]/torch.exp(self.decoder.scaling),
                                   data_in[:, data_in.shape[1]//2:]), 1)
        mu_t, std_t = self.encoder.forward(data_in_scale)
        t_global = self._reparameterize(mu_t, std_t)
        # uhat is scaled
        uhat, shat = self.decoder.forward(t_global, neg_slope=self.config["neg_slope"])
        return mu_t, std_t, t_global, uhat, shat

    def eval_model(self, data_in):
        """Evaluate the model in validation/test

        Args:
            data_in (:class:`torch.Tensor`):
                Cell-by-gene tensor.
                Unspliced and spliced counts are concatenated at the gene dimension (dim=1).

        Returns:
            tuple containing:

                - :class:`torch.Tensor`: time posterior mean
                - :class:`torch.Tensor`: time posterior standard deviation
                - :class:`torch.Tensor`: predicted unspliced counts
                - :class:`torch.Tensor`: predicted spliced counts
        """
        data_in_scale = torch.cat((data_in[:, :data_in.shape[1]//2]/torch.exp(self.decoder.scaling),
                                   data_in[:, data_in.shape[1]//2:]), 1)
        mu_t, std_t = self.encoder.forward(data_in_scale)

        uhat, shat = self.decoder.pred_su(mu_t)  # uhat is scaled
        return mu_t, std_t, uhat, shat

    def set_mode(self, mode):
        """Set the model to either training or evaluation mode."""
        if mode == 'train':
            self.encoder.train()
            self.decoder.train()
        elif mode == 'eval':
            self.encoder.eval()
            self.decoder.eval()
        else:
            print("Warning: mode not recognized. Must be 'train' or 'test'! ")
        if self.train_stage > 1:
            self.encoder.eval()
    ############################################################
    # Training Objective
    ############################################################

    def _vae_risk(self, q_tx, p_t, u, s, uhat, shat, sigma_u, sigma_s, weight=None, b=1.0):
        # This is the negative ELBO.
        kldt = self.kl_time(q_tx[0], q_tx[1], p_t[0], p_t[1], tail=self.config["tail"])
        # u and sigma_u has the original scale
        logp = -0.5*((u-uhat)/sigma_u).pow(2) - 0.5*((s-shat)/sigma_s).pow(2) \
               - torch.log(sigma_u) - torch.log(sigma_s*2*np.pi)
        if weight is not None:
            logp = logp*weight
        err_rec = torch.mean(torch.sum(logp, 1))

        return (- err_rec + b*(kldt))

    def _train_epoch(self, train_loader, test_set, optimizer, optimizer2=None, K=1):
        """
        Training in each epoch with early stopping.

        Args:
            train_loader (`:class:`torch.utils.data.DataLoader`):
                Data loader of the input data.
            test_set (:class:`torch.utils.data.Dataset`):
                Validation dataset
            optimizer (optimizer from :class:`torch.optim`):
                Optimizer for neural network parameters.
            optimizer2 (optimizer from :class:`torch.optim`, optional): Defaults to None.
                Optimizer for ODE parameters.
            K (int, optional): For every K updates of optimizer, there's one update for optimizer2.
                If set to 0, `optimizer2` will be ignored and only `optimizer` will be
                updated. Users can set it to 0 if they want to update sorely NN in one
                epoch and ODE in the next epoch. Defaults to 1.

        Returns:
            bool: Whether to stop training based on the early stopping criterium.
        """
        B = len(train_loader)
        self.set_mode('train')
        stop_training = False

        for i, batch in enumerate(train_loader):
            if self.counter == 1 or self.counter % self.config["test_iter"] == 0:
                elbo_test = self._test(test_set, None, self.counter)
                if len(self.loss_test) > 0:
                    if elbo_test - self.loss_test[-1] <= self.config["early_stop_thred"]:
                        self.n_drop = self.n_drop+1
                    else:
                        self.n_drop = 0
                self.loss_test.append(elbo_test)
                self.set_mode('train')
                if self.n_drop >= self.config["early_stop"] and self.config["early_stop"] > 0:
                    stop_training = True
                    break
            optimizer.zero_grad()
            if optimizer2 is not None:
                optimizer2.zero_grad()

            xbatch, idx = batch[0].float().to(self.device), batch[3]
            u = xbatch[:, :xbatch.shape[1]//2]
            s = xbatch[:, xbatch.shape[1]//2:]
            mu_tx, std_tx, t_global, uhat, shat = self.forward(xbatch)

            loss = self._vae_risk((mu_tx, std_tx),
                                  self.p_t[:, self.train_idx[idx], :],
                                  u, s,
                                  uhat, shat,
                                  torch.exp(self.decoder.sigma_u), torch.exp(self.decoder.sigma_s),
                                  None,
                                  self.config["kl_t"])

            loss.backward()
            if K == 0:
                optimizer.step()
                if optimizer2 is not None:
                    optimizer2.step()
            else:
                if optimizer2 is not None and ((i+1) % (K+1) == 0 or i == B-1):
                    optimizer2.step()
                else:
                    optimizer.step()

            self.loss_train.append(loss.detach().cpu().item())
            self.counter = self.counter + 1
        return stop_training

    def load_config(self, config):
        """Update hyper-parameters.

        Args:
            config (dict): Contains all hyper-parameters users want to modify.
        """
        for key in config:
            if key in self.config:
                self.config[key] = config[key]
            else:
                self.config[key] = config[key]
                print(f"Warning: unknown hyperparameter: {key}")

    def _split_train_test(self, N):
        # Randomly select indices as training samples.

        rand_perm = np.random.permutation(N)
        n_train = int(N*self.config["train_test_split"])
        self.train_idx = rand_perm[:n_train]
        self.test_idx = rand_perm[n_train:]
        return

    def train(self,
              adata,
              config={},
              plot=False,
              gene_plot=[],
              cluster_key="clusters",
              figure_path="figures",
              embed="umap"):
        """The high-level API for training

        Args:
            adata (:class:`anndata.AnnData`):
                Input AnnData object
            config (dict, optional):
                Contains the hyper-parameters users want to modify.
                Users can change the default using this argument. Defaults to {}.
            plot (bool, optional):
                Whether to plot intermediate results. Used for debugging. Defaults to False.
            gene_plot (list, optional):
                Genes to plot. Effective only when plot is True. Defaults to [].
            cluster_key (str, optional):
                Key in adata.obs storing the cell type annotation.. Defaults to "clusters".
            figure_path (str, optional):
                Path to the folder for saving plots. Defaults to "figures".
            embed (str, optional):
                Low dimensional embedding in adata.obsm. Used for plotting.
                The actual key storing the embedding should be f'X_{embed}'. Defaults to "umap".
        """
        self.load_config(config)

        print("------------------------- Train a Vanilla VAE -------------------------")
        # Get data loader
        U, S = adata.layers['Mu'], adata.layers['Ms']
        X = np.concatenate((U, S), 1)
        try:
            Xembed = adata.obsm[f"X_{embed}"]
        except KeyError:
            print("Embedding not found! Please run the corresponding preprocessing step!")

        cell_labels_raw = (adata.obs[cluster_key].to_numpy() if cluster_key in adata.obs
                           else np.array(['Unknown' for i in range(adata.n_obs)]))

        print("*********        Creating Training/Validation Datasets        *********")
        train_set = SCData(X[self.train_idx], cell_labels_raw[self.train_idx])
        test_set = None
        if len(self.test_idx) > 0:
            test_set = SCData(X[self.test_idx], cell_labels_raw[self.test_idx])
        data_loader = DataLoader(train_set,
                                 batch_size=self.config["batch_size"],
                                 shuffle=True,
                                 pin_memory=True)
        # Automatically set test iteration if not given
        if self.config["test_iter"] is None:
            self.config["test_iter"] = len(self.train_idx)//self.config["batch_size"]*2
        print("*********                      Finished.                      *********")

        gind, gene_plot = get_gene_index(adata.var_names, gene_plot)

        os.makedirs(figure_path, exist_ok=True)

        # define optimizer
        print("*********                 Creating optimizers                 *********")
        param_nn = list(self.encoder.parameters())
        param_ode = self.decoder.get_ode_param_list()

        optimizer = torch.optim.Adam(param_nn, lr=self.config["learning_rate"], weight_decay=self.config["lambda"])
        optimizer_ode = torch.optim.Adam(param_ode, lr=self.config["learning_rate_ode"])
        print("*********                      Finished.                      *********")

        # Main Training Process
        print("*********                    Start training                   *********")
        print(f"Total Number of Iterations Per Epoch: {len(data_loader)}, test iteration: {self.config['test_iter']}")
        n_epochs, n_save = self.config["n_epochs"], self.config["save_epoch"]
        n_warmup = self.config["n_warmup"]
        start = time.time()
        for epoch in range(n_epochs):
            # Train the encoder
            if self.config["k_alt"] is None:
                stop_training = self._train_epoch(data_loader, test_set, optimizer)
                if epoch >= n_warmup:
                    stop_training_ode = self._train_epoch(data_loader, test_set, optimizer_ode)
                    if stop_training_ode:
                        print(f"********* Early Stop Triggered at epoch {epoch+1}. *********")
                        break
            else:
                if epoch >= n_warmup:
                    stop_training = self._train_epoch(data_loader,
                                                      test_set,
                                                      optimizer_ode,
                                                      optimizer,
                                                      self.config["k_alt"])
                else:
                    stop_training = self._train_epoch(data_loader,
                                                      test_set,
                                                      optimizer,
                                                      None,
                                                      self.config["k_alt"])
            if plot and (epoch == 0 or (epoch+1) % n_save == 0):
                elbo_train = self._test(train_set,
                                        Xembed[self.train_idx],
                                        f"train{epoch+1}",
                                        False,
                                        gind,
                                        gene_plot,
                                        plot,
                                        figure_path)
                self.set_mode('train')
                elbo_test = self.loss_test[-1] if len(self.loss_test) > 0 else -np.inf
                print(f"Epoch {epoch+1}: Train ELBO = {elbo_train:.3f}, \
                    Test ELBO = {elbo_test:.3f}, \t Total Time = {convert_time(time.time()-start)}")

            if stop_training:
                print(f"********* Early Stop Triggered at epoch {epoch+1}. *********")
                break

        elbo_train = self._test(train_set,
                                Xembed[self.train_idx],
                                "final-train",
                                False,
                                gind,
                                gene_plot,
                                plot,
                                figure_path)
        elbo_test = self._test(test_set,
                               Xembed[self.test_idx],
                               "final-test",
                               True,
                               gind,
                               gene_plot,
                               plot,
                               figure_path)
        self.loss_train.append(elbo_train)
        self.loss_test.append(elbo_test)
        if plot:
            plot_train_loss(self.loss_train,
                            range(1, len(self.loss_train)+1),
                            save=f'{figure_path}/train_loss_vanilla.png')
            if self.config["test_iter"] > 0:
                plot_test_loss(self.loss_test,
                               [i*self.config["test_iter"] for i in range(1, len(self.loss_test)+1)],
                               save=f'{figure_path}/test_loss_vanilla.png')
        self.timer = self.timer + (time.time()-start)
        print(f"*********              Finished. Total Time = {convert_time(self.timer)}             *********")
        print(f"Final: Train ELBO = {elbo_train:.3f},           Test ELBO = {elbo_test:.3f}")
        return

    def pred_all(self, data, mode='test', output=["uhat", "shat", "t"], gene_idx=None):
        """
        Generate different types of predictions from the model for all cells.

        Args:
            data (:class:`torch.Tensor`):
                Input cell-by-gene tensor, with U and S concatenated at the gene dimension (dim=1).
            cell_labels (:class:`torch.Tensor`):
                Cell type annotations encoded in integers.
                This is effective only for conditional VAEs with cell type as the condition.
            mode (str, optional):
                {'train','test','all}. Whether to predict on the training, validation or entire dataset.
                Defaults to 'test'.
            output (list, optional):
                Types of output to generate.
                Elements choosen from {'uhat', 'shat, 't', 'z', 'uhat_fw', 'shat_fw', 'v'}.
                'uhat' and 'shat' are predicted unspliced and spliced counts for each cell.
                't' is the cell time.
                'z' is the cell state.
                'uhat_fw' and 'shat_fw' are predictions for the future state given the current cell state.
                'v' is the velocity for both unspliced and spliced counts.
                Defaults to ['uhat', 'shat', 't', 'z'].
            gene_idx (array like, optional):
                Indices of genes for subsetting.
                If given, the outputs only preserve the selected genes. Defaults to None.

        Returns:
            tuple containing:

                - list: contains the corresponding data specified
                in the `output` argument.
                - float: VAE loss
        """
        N, G = data.shape[0], data.shape[1]//2
        if "uhat" in output:
            Uhat = None if gene_idx is None else np.zeros((N, len(gene_idx)))
        if "shat" in output:
            Shat = None if gene_idx is None else np.zeros((N, len(gene_idx)))
        if "t" in output:
            t_out = np.zeros((N))
            std_t_out = np.zeros((N))
        elbo = 0
        with torch.no_grad():
            B = min(N//10, 1000)
            Nb = N // B
            for i in range(Nb):
                data_in = torch.tensor(data[i*B:(i+1)*B], device=self.device).float()
                mu_tx, std_tx, uhat, shat = self.eval_model(data_in)
                if mode == "test":
                    p_t = self.p_t[:, self.test_idx[i*B:(i+1)*B], :]
                elif mode == "train":
                    p_t = self.p_t[:, self.train_idx[i*B:(i+1)*B], :]
                else:
                    p_t = self.p_t[:, i*B:(i+1)*B, :]
                loss = self._vae_risk((mu_tx, std_tx),
                                      p_t,
                                      data_in[:, :G], data_in[:, G:],
                                      uhat, shat,
                                      torch.exp(self.decoder.sigma_u), torch.exp(self.decoder.sigma_s),
                                      None,
                                      1.0)
                elbo = elbo-loss*B
                if "uhat" in output and gene_idx is not None:
                    Uhat[i*B:(i+1)*B] = uhat[:, gene_idx].detach().cpu().numpy()
                if "shat" in output and gene_idx is not None:
                    Shat[i*B:(i+1)*B] = shat[:, gene_idx].detach().cpu().numpy()
                if "t" in output:
                    t_out[i*B:(i+1)*B] = mu_tx.detach().cpu().squeeze().numpy()
                    std_t_out[i*B:(i+1)*B] = std_tx.detach().cpu().squeeze().numpy()
            if N > B*Nb:
                data_in = torch.tensor(data[B*Nb:], device=self.device).float()
                mu_tx, std_tx, uhat, shat = self.eval_model(data_in)
                if mode == "test":
                    p_t = self.p_t[:, self.test_idx[B*Nb:], :]
                elif mode == "train":
                    p_t = self.p_t[:, self.train_idx[B*Nb:], :]
                else:
                    p_t = self.p_t[:, B*Nb:, :]
                loss = self._vae_risk((mu_tx, std_tx),
                                      p_t,
                                      data_in[:, :G],
                                      data_in[:, G:],
                                      uhat, shat,
                                      torch.exp(self.decoder.sigma_u),
                                      torch.exp(self.decoder.sigma_s),
                                      None,
                                      1.0)
                elbo = elbo-loss*(N-B*Nb)
                if "uhat" in output and gene_idx is not None:
                    Uhat[Nb*B:] = uhat[:, gene_idx].detach().cpu().numpy()
                if "shat" in output and gene_idx is not None:
                    Shat[Nb*B:] = shat[:, gene_idx].detach().cpu().numpy()
                if "t" in output:
                    t_out[Nb*B:] = mu_tx.detach().cpu().squeeze().numpy()
                    std_t_out[Nb*B:] = std_tx.detach().cpu().squeeze().numpy()
        out = []
        if "uhat" in output:
            out.append(Uhat)
        if "shat" in output:
            out.append(Shat)
        if "t" in output:
            out.append(t_out)
            out.append(std_t_out)
        return out, elbo.detach().cpu().item()/N

    def _test(self,
              dataset,
              Xembed,
              testid=0,
              test_mode=True,
              gind=None,
              gene_plot=None,
              plot=False,
              path='figures',
              **kwargs):
        """Evaluate the model upon training/test dataset.

        Args:
            dataset (:class:`torch.utils.data.Dataset`):
                Training or validation dataset
            Xembed (:class:`numpy array`):
                Low-dimensional embedding for plotting
            testid (int, optional):
                Used to name the figures.. Defaults to 0.
            test_mode (bool, optional):
                Whether dataset is training or validation dataset.
                This is used when retreiving certain class variable,
                e.g. cell-specific initial condition.. Defaults to True.
            gind (array like, optional):
                Index of genes in adata.var_names. Used for plotting. Defaults to None.
            gene_plot (:class:`numpy array`, optional):
                Gene names for plotting. Defaults to None.
            plot (bool, optional):
                Whether to generate plots.. Defaults to False.
            path (str, optional):
                Path for saving figures. Defaults to './figures'.

        Returns:
            float: VAE training/validation loss
        """
        self.set_mode('eval')
        data = dataset.data
        mode = "test" if test_mode else "train"
        out, elbo = self.pred_all(data, mode, gene_idx=gind)
        Uhat, Shat, t = out[0], out[1], out[2]

        G = data.shape[1]//2
        if plot:
            ton = np.exp(self.decoder.ton.detach().cpu().numpy())
            toff = np.exp(self.decoder.toff.detach().cpu().numpy())
            state = np.ones(toff.shape)*(t.reshape(-1, 1) > toff)+np.ones(ton.shape)*2*(t.reshape(-1, 1) < ton)
            # Plot Time
            plot_time(t, Xembed, save=f"{path}/time-{testid}-vanilla.png")
            # Plot u/s-t and phase portrait for each gene
            for i in range(len(gind)):
                idx = gind[i]
                plot_phase(data[:, idx], data[:, idx+G],
                           Uhat[:, i], Shat[:, i],
                           gene_plot[i],
                           None,
                           state[:, idx],
                           ['Induction', 'Repression', 'Off'],
                           save=f"{path}/phase-{gene_plot[i]}-{testid}-vanilla.png")
                plot_sig(t.squeeze(),
                         data[:, idx], data[:, idx+G],
                         Uhat[:, i], Shat[:, i],
                         dataset.labels,
                         gene_plot[i],
                         save=f"{path}/sig-{gene_plot[i]}-{testid}-vanilla.png",
                         sparsify=self.config["sparsify"])
        return elbo

    def save_model(self, file_path, enc_name='encoder_vanilla', dec_name='decoder_vanilla'):
        """Save the encoder parameters to a .pt file.

        Args:
            file_path (str):
                Path to the folder for saving model parameters
            enc_name (str, optional):
                Name of the .pt file containing encoder parameters
            dec_name (str, optional):
                Name of the .pt file containing decoder parameters
        """
        os.makedirs(file_path, exist_ok=True)
        torch.save(self.encoder.state_dict(), f"{file_path}/{enc_name}.pt")
        torch.save(self.decoder.state_dict(), f"{file_path}/{dec_name}.pt")

    def save_anndata(self, adata, key, file_path, file_name=None):
        """Updates an input AnnData object with inferred latent variable
            and estimations from the model and write it to disk.

        Args:
            adata (:class:`anndata.AnnData`):
                Input AnnData object
            key (str):
                Signature used to store all parameters of the model.
                Users can save outputs from different models to the same AnnData object using different keys.
            file_path (str):
                Path to the folder for saving.
            file_name (str, optional):
                If set to a string ending with .h5ad, the updated anndata object will be written to disk.
                Defaults to None.
        """
        os.makedirs(file_path, exist_ok=True)

        self.set_mode('eval')
        adata.var[f"{key}_alpha"] = np.exp(self.decoder.alpha.detach().cpu().numpy())
        adata.var[f"{key}_beta"] = np.exp(self.decoder.beta.detach().cpu().numpy())
        adata.var[f"{key}_gamma"] = np.exp(self.decoder.gamma.detach().cpu().numpy())
        adata.var[f"{key}_toff"] = np.exp(self.decoder.toff.detach().cpu().numpy())
        adata.var[f"{key}_ton"] = np.exp(self.decoder.ton.detach().cpu().numpy())
        adata.var[f"{key}_scaling"] = np.exp(self.decoder.scaling.detach().cpu().numpy())
        adata.var[f"{key}_sigma_u"] = np.exp(self.decoder.sigma_u.detach().cpu().numpy())
        adata.var[f"{key}_sigma_s"] = np.exp(self.decoder.sigma_s.detach().cpu().numpy())

        out, elbo = self.pred_all(np.concatenate((adata.layers['Mu'], adata.layers['Ms']), axis=1),
                                  mode="both",
                                  gene_idx=np.array(range(adata.n_vars)))
        Uhat, Shat, t, std_t = out[0], out[1], out[2], out[3]

        adata.obs[f"{key}_time"] = t
        adata.obs[f"{key}_std_t"] = std_t
        adata.layers[f"{key}_uhat"] = Uhat
        adata.layers[f"{key}_shat"] = Shat

        adata.uns[f"{key}_train_idx"] = self.train_idx
        adata.uns[f"{key}_test_idx"] = self.test_idx
        adata.uns[f"{key}_run_time"] = self.timer

        rna_velocity_vanillavae(adata, key)

        if file_name is not None:
            adata.write_h5ad(f"{file_path}/{file_name}")<|MERGE_RESOLUTION|>--- conflicted
+++ resolved
@@ -48,19 +48,10 @@
 
 
 def kl_gaussian(mu1, std1, mu2, std2, **kwargs):
-<<<<<<< HEAD
     # Compute the KL divergence between two Gaussian distributions with diagonal covariance
-    term_1 = torch.log(std2/std1)
-    if torch.isnan(term_1):
-        term_1 = torch.log(std2) - torch.log(std1)
-=======
-    """
-    Compute the KL divergence between two Gaussian distributions with diagonal covariance
-    """
     term_1 = torch.log(std2/std1)
     if torch.any(torch.isnan(term_1)) or torch.any(torch.isinf(term_1)):
         term_1 = torch.log(std2+1e-16) - torch.log(std1+1e-16)
->>>>>>> eef95690
     term_2 = std1.pow(2)/(2*std2.pow(2))
     term_3 = (mu1-mu2).pow(2)/(2*std2.pow(2))
     return torch.mean(torch.sum(term_1+term_2-0.5+term_3, 1))
